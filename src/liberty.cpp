--- conflicted
+++ resolved
@@ -33,12 +33,8 @@
 #define warn(as...)
 #endif
 
-<<<<<<< HEAD
-
-Liberty::Liberty(std::string name) : Polhemus(name)
-=======
-Liberty::Liberty(uint16_t rx_buffer_size, uint16_t tx_buffer_size) : Polhemus(rx_buffer_size, tx_buffer_size)
->>>>>>> 8ceef83a
+
+Liberty::Liberty(std::string name, uint16_t rx_buffer_size, uint16_t tx_buffer_size) : Polhemus(name, rx_buffer_size, tx_buffer_size)
 {
 }
 
@@ -52,17 +48,11 @@
 
 int Liberty::device_reset(void)
 {
-<<<<<<< HEAD
   // reset c, this may produce "invalid command" answers
   unsigned char command[] = "\rp\r";
   int size = sizeof(command) - 1;
-  device_send(command, size);
+  int retval = device_send(command, size);
   // remove everything from input
-=======
-  unsigned char command[] = "p";
-  int size = sizeof(command)-1;
-  int retval = device_send(command, size);
->>>>>>> 8ceef83a
   device_clear_input();
   return retval;
 }
@@ -87,24 +77,15 @@
   {
     case DATA_CONTINUOUS:
     {
-<<<<<<< HEAD
-      unsigned char command[] = "c\r";
+      unsigned char command[] = "c\rc\r";
       size = sizeof(command) - 1;
-=======
-      unsigned char command[] = "c\rc\r";
-      size = sizeof(command)-1;
->>>>>>> 8ceef83a
       device_send(command, size);
       return 0;
     }
     case DATA_SINGLE:
     {
       unsigned char command[] = "p";
-<<<<<<< HEAD
       size = sizeof(command) - 1;
-=======
-      size = sizeof(command)-1;
->>>>>>> 8ceef83a
       device_send(command, size);
       return 0;
     }
@@ -115,23 +96,21 @@
 
 int Liberty::receive_pno_data_frame(void)
 {
+  int retval = 0;
   g_nrxcount = sizeof(liberty_pno_frame_t) * station_count;
   device_read(stations, g_nrxcount, true);
   if (stations->head.init_cmd == LIBERTY_CONTINUOUS_PRINT_OUTPUT_CMD)
   {
-<<<<<<< HEAD
+    // update this as a sensor may have been dropped
+    station_count = g_nrxcount / sizeof(liberty_pno_frame_t);
+    retval = station_count;
+  }
+  else
+  {
     fprintf(stderr, "PNO receive failed.\n");
-=======
-    return station_count;
-  }
-  else
-  {
-    return 0;
->>>>>>> 8ceef83a
-  }
-  // update this as a sensor may have been dropped
-  station_count = g_nrxcount / sizeof(liberty_pno_frame_t);
-  retval = station_count;
+    retval = 0;
+  }
+  return retval;
 }
 
 int Liberty::fill_pno_data(geometry_msgs::TransformStamped *transform, int count)
@@ -154,7 +133,7 @@
 
 int Liberty::define_data_type(data_type_e data_type)
 {
-<<<<<<< HEAD
+  int retval = 0;
   unsigned char command[1];
 
   if (data_type == DATA_TYPE_QUAT)
@@ -173,15 +152,8 @@
 
   int size = sizeof(command) - 1;
 
-  device_send(command, size);
-  return 0;
-=======
-  int retval = 0;
-  unsigned char command[] = "O*,8,9,11,3,7\r";  // quaternions
-  int size = sizeof(command)-1;
   retval = device_send(command, size);
   return retval;
->>>>>>> 8ceef83a
 }
 
 int Liberty::request_num_of_stations(void)
@@ -191,30 +163,16 @@
   int size = sizeof(command) - 1;
   int size_reply = sizeof(resp);
   device_send(command, size);
-<<<<<<< HEAD
-  retval = device_read(&resp, size_reply, true);
-  fprintf(stderr, "Request num of station: init_cmd: %d, station: %d, error: %d, size: %d, active: %d, detected: %d\n", resp.head.init_cmd, resp.head.station, resp.head.error, resp.head.size, resp.active, resp.detected);
-
-  g_nrxcount = RX_BUF_SIZE;
-
-  if (resp.head.init_cmd == 21) {
+
+  device_read(&resp, size_reply, true);
+
+  if (resp.head.init_cmd == LIBERTY_ACTIVE_STATION_STATE_CMD)
+  {
     station_count = count_bits(resp.detected & resp.active);
     return 0;
-=======
-  device_read(&resp, size_reply, true);
-
-  if (resp.head.init_cmd == LIBERTY_ACTIVE_STATION_STATE_CMD) {
-    station_count = count_bits(resp.detected & resp.active);
-    return 0;
-  }
-  else {
-    return 1;
->>>>>>> 8ceef83a
-  }
-  else
-  {
-    fprintf(stderr, "Station cfg request failed, command returned: %d %d %d \n", resp.head.init_cmd,
-        resp.head.station, resp.head.error);
+  }
+  else
+  {
     return 1;
   }
 }
@@ -222,14 +180,9 @@
 /* sets the zenith of the hemisphere in direction of vector (x, y, z) */
 int Liberty::set_hemisphere(int x, int y, int z)
 {
-<<<<<<< HEAD
+  int retval = 0;
   unsigned char command[6];
   int size = sizeof(command) - 1;
-=======
-  int retval = 0;
-  unsigned char command[32];
-  int size = sizeof(command)-1;
->>>>>>> 8ceef83a
   snprintf((char *)command, size, "h*,%u,%u,%u\r", x, y, z);
   retval = device_send(command, size);
   return retval;
@@ -237,7 +190,6 @@
 
 int Liberty::set_boresight(bool reset_origin, int station, float arg_1, float arg_2, float arg_3, float arg_4)
 {
-<<<<<<< HEAD
   unsigned char command[11];
   int size = sizeof(command) - 1;
   if (station == -1)
@@ -249,11 +201,6 @@
     snprintf((char *)command, size, "b%u,%f,%f,%f,%d\r", station, arg_1, arg_2, arg_3, reset_origin);
   }
 
-=======
-  printf("Calibrating sensors..\n");
-  unsigned char command[] = "b*,0,0,0,0\r";
-  int size = sizeof(command)-1;
->>>>>>> 8ceef83a
   device_send(command, size);
   return 0;
 }
