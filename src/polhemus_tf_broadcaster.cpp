--- conflicted
+++ resolved
@@ -32,30 +32,18 @@
 #include <ctype.h>
 #include <string.h>
 #include <signal.h>
-<<<<<<< HEAD
 #include <cstdlib>
-#include <unistd.h>
-=======
-#include <mutex>
->>>>>>> 3b34dc2e
-
 #include <sys/time.h>
 #include <time.h>
 #include <ros/ros.h>
 #include <tf2_ros/transform_broadcaster.h>
 #include <geometry_msgs/TransformStamped.h>
-<<<<<<< HEAD
 #include <polhemus_ros_driver/liberty.hpp>
 #include <polhemus_ros_driver/polhemus.hpp>
 #include <polhemus_ros_driver/viper.hpp>
 #include <polhemus_ros_driver/viper_protocol.h>
 #include "polhemus_ros_driver/liberty_protocol.h"
-=======
-
-#include "polhemus_ros_driver/calibrate.h"
-#include "liberty.h"
-#include "protocol.h"
->>>>>>> 3b34dc2e
+
 
 /* Vendor 0x0f44 -> Polhemus */
 #define VENDOR 0xf44
@@ -69,7 +57,7 @@
 
 
 typedef struct _vp_usbdevinfo {
-  int     usbDevIndex;
+  int usbDevIndex;
   uint8_t usbBusNum;
   uint8_t usbDevNum;
   uint16_t usbVID;
@@ -85,12 +73,6 @@
 
 /* main loop running? */
 static int go_on;
-
-/* mutex for liberty_send */
-std::mutex mtx;
-
-/* Handle to communicate with device*/
-usb_dev_handle *handle;
 
 static void signal_handler(int s) {
   switch (s) {
@@ -199,7 +181,6 @@
         p->usbPID = pid;
       }
     }
-
     i++;
   }
 
@@ -289,46 +270,12 @@
   return r;
 }
 
-<<<<<<< HEAD
-libusb_device_handle *g_usbhnd = 0;
-vp_usbdevinfo g_usbinfo;
-=======
-/* Calibrate the sensors: causes the sensor to be electronically aligned in orientation (Azimuth Reference,
-Elevation Reference, Roll Reference) with the user system coordinates, and establishes the boresight
-reference angles for the station. */
-bool calibrate(std::string station, std::string azref, std::string elref, std::string rlref, bool reset_origin)
-{
-  if (!handle) {
-    fprintf(stderr, "Could not get a handle to the Polhemus Liberty device.\n");
-    return false;
-  }
-  std::string cmd = "";
-  cmd = "b" + station + "," + azref + "," + elref + "," + rlref +  "," ;
-  cmd += reset_origin ? "1" : "0";
-  cmd += "\r";
-  ROS_INFO("Calibration request: %s\n",cmd.c_str());
-  mtx.lock();
-  liberty_send(handle, (char *)cmd.c_str());
-  mtx.unlock();
-  return true;
-}
-
-bool calibrate(polhemus_ros_driver::calibrate::Request  &req, polhemus_ros_driver::calibrate::Response &res)
-{
-  res.success = calibrate(req.station, req.azref, req.elref, req.rlref, req.reset_origin);
-  return true;
-}
->>>>>>> 3b34dc2e
 
 int main(int argc, char** argv) {
-
+  libusb_device_handle *g_usbhnd = 0;
+  vp_usbdevinfo g_usbinfo;
   int i, nstations;
   double x_hs, y_hs, z_hs;
-<<<<<<< HEAD
-=======
-  struct usb_device *dev;
-  buffer_t buf;
->>>>>>> 3b34dc2e
   struct timeval tv;
   uint16_t product_id;
   std::string product_type;
@@ -379,7 +326,6 @@
     return 1;
   }
 
-<<<<<<< HEAD
   device->device_binary_mode(); // activate binary mode
   retval = device->request_num_of_stations();
   if (retval)
@@ -392,16 +338,6 @@
     fprintf(stderr, "Found %d stations.\n\n", device->station_count);
     nstations = device->station_count;
   }
-=======
-  // Setup ros
-  ros::init(argc, argv, "polhemus_tf_broadcaster");
-  ros::NodeHandle nh;
-
-  // Calibration service
-  ros::ServiceServer service = nh.advertiseService("calibration", calibrate);
-  ROS_INFO("Service ready to calibrate the sensors.");
-
->>>>>>> 3b34dc2e
 
   /* define which information to get per sensor (called a station
      by polhemus)
@@ -440,9 +376,6 @@
     return 1;
   }
 
-  /* Calibrate the sensors */
-  calibrate("*", "", "", "0", false);
-
   /* switch output to centimeters */
   //liberty_send(handle, "u1\r");
 //  device->device_clear_input(); //right now, we just ignore the answer
@@ -469,16 +402,6 @@
   static tf2_ros::TransformBroadcaster br;
   geometry_msgs::TransformStamped transformStamped;
   ros::Rate rate(240);
-
-//  printf("Setting boresight...\n");
-//  retval = device->set_boresight(1, 0, 0, 0, 0);
-//
-//  if (retval)
-//  {
-//    fprintf(stderr, "Error setting boresight.\n\n");
-//    return 1;
-//  }
-
 
   // Start main loop
   while(ros::ok()) {
@@ -511,11 +434,7 @@
     }
 
     ros::spinOnce();
-<<<<<<< HEAD
     rate.sleep();
-=======
-    r.sleep();
->>>>>>> 3b34dc2e
   }
 
   // Shutdown
