/*

 Communication library for a Polhemus Liberty v2 (tm) Motion tracker
 Copyright (C) 2008 Jonathan Kleinehellefort <kleinehe@cs.tum.edu>
     Intelligent Autonomous Systems Lab,
     Lehrstuhl fuer Informatik 9, Technische Universitaet Muenchen

 This program is free software; you can redistribute it and/or modify
 it under the terms of the GNU General Public License as published by
 the Free Software Foundation; either version 3 of the License, or
 (at your option) any later version.

 This program is distributed in the hope that it will be useful,
 but WITHOUT ANY WARRANTY; without even the implied warranty of
 MERCHANTABILITY or FITNESS FOR A PARTICULAR PURPOSE.  See the
 GNU General Public License for more details.

 You should have received a copy of the GNU General Public License
 along with this program; if not, write to the Free Software
 Foundation, Inc., 51 Franklin Street, Fifth Floor, Boston, MA  02110-1301, USA

*/


#ifndef LIBERTY_H
#define LIBERTY_H

#include <polhemus_ros_driver/polhemus.hpp>
#include "polhemus_ros_driver/liberty_protocol.h"

#define LIBERTY_ENDPOINT_IN 0x88
#define LIBERTY_ENDPOINT_OUT 0x4
#define LIBERTY_RX_BUF_SIZE  0x0200
#define LIBERTY_TX_BUF_SIZE  0x0200
#define LIBERTY_CONTINUOUS_PRINT_OUTPUT_CMD 67
#define LIBERTY_ACTIVE_STATION_STATE_CMD 21

class Liberty : public Polhemus {
public:
<<<<<<< HEAD
  Liberty(std::string name);
=======
    Liberty(uint16_t rx_buffer_size, uint16_t tx_buffer_size);
>>>>>>> 8ceef83a
	~Liberty(void);
	int request_num_of_stations(void);
	int device_reset(void);
	void device_binary_mode(void);
	int device_data_mode(data_mode_e mode);
	int receive_pno_data_frame(void);
	int fill_pno_data(geometry_msgs::TransformStamped *transform, int station_id);
	void generate_data_structure(void);
	int define_data_type(data_type_e data_type);
	int set_hemisphere(int x, int y, int z);
	int set_boresight(bool reset_origin, int station, float arg_1, float arg_2, float arg_3, float arg_4 = 0);
	int reset_boresight(void);
	tf2::Quaternion get_quaternion(int station_id);
	int send_saved_calibration(void);
private:
	liberty_pno_frame_t *stations;

};
#endif<|MERGE_RESOLUTION|>--- conflicted
+++ resolved
@@ -37,11 +37,7 @@
 
 class Liberty : public Polhemus {
 public:
-<<<<<<< HEAD
-  Liberty(std::string name);
-=======
-    Liberty(uint16_t rx_buffer_size, uint16_t tx_buffer_size);
->>>>>>> 8ceef83a
+   Liberty(std::string name, uint16_t rx_buffer_size, uint16_t tx_buffer_size);
 	~Liberty(void);
 	int request_num_of_stations(void);
 	int device_reset(void);
