cmake_minimum_required(VERSION 2.8.12)
project(polhemus_ros_driver)

add_compile_options(-std=c++11)

find_package(PkgConfig REQUIRED)

pkg_check_modules(libusb-1.0 libusb-1.0 QUIET)

if(NOT ${libusb_1_FOUND})
  message(FATAL_ERROR "Could not find libusb1")
endif()

find_package(catkin REQUIRED COMPONENTS
  geometry_msgs
  tf2
  tf2_ros
  roscpp
  message_generation
)

add_service_files(
  FILES
  calibrate.srv
<<<<<<< HEAD
  persist.srv
=======
>>>>>>> 3b34dc2e
)

generate_messages(
  DEPENDENCIES
  std_msgs
)

catkin_package(
  INCLUDE_DIRS include
  LIBRARIES polhemus
  CATKIN_DEPENDS geometry_msgs tf2 tf2_ros roscpp
)

include_directories(
  include
  ${catkin_INCLUDE_DIRS}
  ${LIBUSB_1_INCLUDE_DIRS}
)

add_library(polhemus
  src/liberty.cpp
  src/viper.cpp
  src/polhemus.cpp
)

add_executable(polhemus_tf_broadcaster src/polhemus_tf_broadcaster.cpp)
target_link_libraries(polhemus_tf_broadcaster
  ${catkin_LIBRARIES}
<<<<<<< HEAD
  ${LIBUSB_1_LIBRARIES}
  usb-1.0
  polhemus
=======
  ${libusb_LIBRARIES}
  usb-1.0
  polhemus_liberty
>>>>>>> 3b34dc2e
)
add_dependencies(polhemus_tf_broadcaster polhemus_ros_driver_gencpp)

install(DIRECTORY include/polhemus_ros_driver
  DESTINATION ${CATKIN_PACKAGE_INCLUDE_DESTINATION})
install(TARGETS polhemus_tf_broadcaster polhemus
  LIBRARY DESTINATION ${CATKIN_PACKAGE_LIB_DESTINATION}
  RUNTIME DESTINATION ${CATKIN_PACKAGE_BIN_DESTINATION})
install(FILES launch/start.launch 
   DESTINATION ${CATKIN_PACKAGE_SHARE_DESTINATION}/launch)<|MERGE_RESOLUTION|>--- conflicted
+++ resolved
@@ -22,10 +22,7 @@
 add_service_files(
   FILES
   calibrate.srv
-<<<<<<< HEAD
   persist.srv
-=======
->>>>>>> 3b34dc2e
 )
 
 generate_messages(
@@ -54,15 +51,9 @@
 add_executable(polhemus_tf_broadcaster src/polhemus_tf_broadcaster.cpp)
 target_link_libraries(polhemus_tf_broadcaster
   ${catkin_LIBRARIES}
-<<<<<<< HEAD
   ${LIBUSB_1_LIBRARIES}
   usb-1.0
   polhemus
-=======
-  ${libusb_LIBRARIES}
-  usb-1.0
-  polhemus_liberty
->>>>>>> 3b34dc2e
 )
 add_dependencies(polhemus_tf_broadcaster polhemus_ros_driver_gencpp)
 
